--- conflicted
+++ resolved
@@ -31,15 +31,11 @@
     data_source: DataSource
     reduction: Reduction
     columns: List[Column]
-<<<<<<< HEAD
-    data_set: Union[str, int] = None
+    data_set: Optional[Union[int, str]] = None
     user_data: Optional[Any] = field(
         default=None,
         metadata={"description": "Extra information not part of the official Orso specification"}
     )
-=======
-    data_set: Optional[Union[int, str]] = None
->>>>>>> 144ddece
 
     __repr__ = Header._staggered_repr
 
