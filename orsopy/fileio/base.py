"""
Implementation of the base classes for the ORSO header.
"""

# author: Andrew R. McCluskey (arm61)
import os.path
from copy import deepcopy
from collections.abc import Mapping
from typing import Optional, Union, List, Tuple, get_args, get_origin, Literal
import typing
from inspect import isclass
from dataclasses import field, dataclass, fields, \
    _set_new_attribute, _field_init, _create_fn, _init_param, \
    _FIELD, _FIELDS, _FIELD_INITVAR, MISSING, _HAS_DEFAULT_FACTORY, _POST_INIT_NAME
import datetime
import pathlib
import warnings
import json
import yaml
import yaml.constructor
from contextlib import contextmanager
import re

import numpy as np


def _noop(self, *args, **kw):
    pass


yaml.emitter.Emitter.process_tag = _noop


def __datetime_representer(dumper, data):
    """
    Ensures that datetime objects are represented correctly."""
    value = data.isoformat("T")
    return dumper.represent_scalar("tag:yaml.org,2002:timestamp", value)


yaml.add_representer(datetime.datetime, __datetime_representer)

# make sure that datetime strings get loaded as str not datetime instances
yaml.constructor.SafeConstructor.yaml_constructors[u'tag:yaml.org,2002:timestamp'] = (
    yaml.constructor.SafeConstructor.yaml_constructors[u'tag:yaml.org,2002:str'])


def _custom_init_fn(fieldsarg, frozen, has_post_init, self_name, globals):
    """
    _init_fn from dataclasses adapted to accept additional keywords.
    See dataclasses source for comments on code.
    """
    seen_default = False
    for f in fieldsarg:
        if f.init:
            if not (f.default is MISSING and f.default_factory is MISSING):
                seen_default = True
            elif seen_default:
                raise TypeError(f'non-default argument {f.name!r} '
                                'follows default argument')

    locals = {f'_type_{f.name}': f.type for f in fieldsarg}
    locals.update({
        'MISSING': MISSING,
        '_HAS_DEFAULT_FACTORY': _HAS_DEFAULT_FACTORY,
    })

    body_lines = []
    for f in fieldsarg:
        line = _field_init(f, frozen, locals, self_name)
        if line:
            body_lines.append(line)

    if has_post_init:
        params_str = ','.join(f.name for f in fieldsarg
                              if f._field_type is _FIELD_INITVAR)
        body_lines.append(f'{self_name}.{_POST_INIT_NAME}({params_str})')

    # processing of additional user keyword arguments
    body_lines += ['for k,v in user_kwds.items():', '    setattr(self, k, v)']

    return _create_fn('__init__',
                      [self_name] + [_init_param(f) for f in fieldsarg if f.init] + ['**user_kwds'],
                      body_lines,
                      locals=locals,
                      globals=globals,
                      return_type=None)


class HeaderMeta(type):
    """
    Metaclass for Header.
    Creates a dataclass with an additional comment attribute.
    """

    def __new__(cls, name, bases, attrs, **kwargs):
        if '__annotations__' in attrs and \
                len([k for k in attrs['__annotations__'].keys() if not k.startswith('_')]) > 0:
            # only applies to dataclass children of Header
            # add optional comment attribute, needs to come last
            attrs['__annotations__']['comment'] = Optional[str]
            attrs['comment'] = field(default=None)

            # create the _orso_optional attribute
            attrs['_orso_optionals'] = []
            for fname, ftype in attrs['__annotations__'].items():
                if type(None) in get_args(ftype):
                    attrs['_orso_optionals'].append(fname)
            for base in bases:
                if hasattr(base, '_orso_optionals'):
                    attrs['_orso_optionals'] += getattr(base, '_orso_optionals')
            out = dataclass(type.__new__(cls, name, bases, attrs, **kwargs), repr=False, init=False)
            fieldsarg = getattr(out, _FIELDS)

            # Generate custom __init__ method that allows arbitrary extra keyword arguments
            has_post_init = hasattr(out, _POST_INIT_NAME)
            # Include InitVars and regular fields (so, not ClassVars).
            flds = [f for f in fieldsarg.values()
                    if f._field_type in (_FIELD, _FIELD_INITVAR)]
            init_fun = _custom_init_fn(flds, False, has_post_init, 'self', globals())
            _set_new_attribute(out, '__init__', init_fun)

            return out
        else:
            return type.__new__(cls, name, bases, attrs, **kwargs)


class Header(metaclass=HeaderMeta):
    """
    The super class for all of the items in the orso module.
    """

    _orso_optionals: List[str] = []

    def __post_init__(self):
        """Make sure Header types are correct."""
        for fld in fields(self):
            attr = getattr(self, fld.name, None)
            type_attr = type(attr)
            if attr is None or type_attr is fld.type:
                continue
            else:
                updt = self._resolve_type(fld.type, attr)
                if updt is not None:
                    # convert to dataclass instance
                    setattr(self, fld.name, updt)
                else:
                    warnings.warn(
                        f"No suitable conversion found for {fld.name}, "
                        f"{fld.type} with value {attr}, "
                        "setting attribute with raw value from ORSO file",
                        RuntimeWarning
                    )
                    setattr(self, fld.name, attr)
                    # raise ValueError(f"No suitable conversion found for {fld.type} with value {attr}")

        if hasattr(self, 'unit'):
            self._check_unit(self.unit)

    @property
    def user_data(self):
        out_dict = {}
        fnames = [f.name for f in fields(self)]
        for key, value in self.__dict__.items():
            if key.startswith("_") or key in fnames:
                continue
            out_dict[key] = value
        return out_dict

    @staticmethod
    def _resolve_type(hint, item):
        if isclass(hint):
            # simple type that we can work with, no Union or List/Dict
            if isinstance(item, hint):
                return item
            if issubclass(hint, datetime.datetime) and isinstance(item, str):
                # convert str to datetime
                try:
                    return datetime.datetime.fromisoformat(item)
                except ValueError:
                    # string wasn't ISO8601 format
                    return None
            if issubclass(hint, Header):
                # convert to dataclass instance
                attribs = hint.__annotations__.keys()
                realised_items = {
                    k: item[k] for k in item.keys() if k in attribs
                }
                # orphan_items are extra dictionary entries that don't correspond to
                # arguments of a Header instance. They can't be used to construct
                # a header instance, so remove them from the dict of arguments.
                # This enables back compatibility of Orso files as attributes
                # present in later versions will still be loadable by earlier code.
                orphan_items = {
                    k: item[k] for k in item.keys() if k not in attribs
                }

                try:
                    value = hint(**realised_items)
                    # keep the orphan items with the newly constructed Header
                    for k, it in orphan_items.items():
                        setattr(value, k, it)
                    return value
                except (ValueError, TypeError):
                    return None
            else:
                # convert to type
                try:
                    return hint(item)
                except (ValueError, TypeError):
                    return None
        else:
            # the hint is a combined type (Union/List etc.)
            hbase = get_origin(hint)
            if hbase in (list, tuple):
                t0 = get_args(hint)[0]
                if isinstance(item, (list, tuple)):
                    return type(item)(
                        [Header._resolve_type(t0, i) for i in item]
                    )
                else:
                    return [Header._resolve_type(t0, item)]
            elif hbase in [Union, Optional]:
                subtypes = get_args(hint)
                if type(item) in subtypes:
                    # check if the item is in the list of allowed
                    # subtypes
                    return item
                for subt in subtypes:
                    # if it's not, then try to resolve its type.
                    res = Header._resolve_type(subt, item)
                    if res is not None:
                        return res
            elif hbase is Literal:
                if item in get_args(hint):
                    return item
        return None

    @classmethod
    def empty(cls):
        """
        Create an empty instance of this item containing
        all non-option attributes as None
        """
        attr_items = {}
        for fld in fields(cls):
            if type(None) in get_args(fld.type):
                # skip optional arguments
                continue
            elif isclass(fld.type) and issubclass(fld.type, Header):
                attr_items[fld.name] = fld.type.empty()
            elif get_origin(fld.type) is Union and issubclass(get_args(fld.type)[0], Header):
                attr_items[fld.name] = get_args(fld.type)[0].empty()
            elif get_origin(fld.type) is list and isclass(get_args(fld.type)[0]) \
                    and issubclass(get_args(fld.type)[0], Header):
                attr_items[fld.name] = [get_args(fld.type)[0].empty()]
            else:
                attr_items[fld.name] = None
        return cls(**attr_items)

    @staticmethod
    def asdict(header):
        return header.to_dict()

    def to_dict(self):
        """
        Produces a clean dictionary of the Header object, removing
        any optional attributes with the value `None`.

        :return: Cleaned dictionary
        :rtype: dict
        """
        out_dict = {}
        for i, value in self.__dict__.items():
            if i.startswith("_") or (
                    value is None and i in self._orso_optionals
            ):
                continue

            if hasattr(value, "to_dict"):
                out_dict[i] = value.to_dict()
            elif isinstance(value, (list, tuple)):
                cleaned_list = []
                for j in value:
                    if hasattr(j, "to_dict"):
                        cleaned_list.append(j.to_dict())
                    else:
                        cleaned_list.append(j)
                out_dict[i] = type(value)(cleaned_list)
            else:
                # here _todict converts objects that aren't derived from Header
                # and therefore don't have to_dict methods.
                out_dict[i] = _todict(value)
        return out_dict

    def to_yaml(self):
        """
        Return the yaml string for the Header item

        :return: Yaml string
        :rtype: str
        """
        return yaml.dump(self.to_dict(), sort_keys=False)

    @staticmethod
    def _check_unit(unit):
        """
        Check if the unit is valid, in future this could include
        recommendations.

        :param unit: Value to check if it is a value unit
        :type unit: str
        :raises: ValueError is the unit is not ASCII text
        """
        if unit is not None:
            if not unit.isascii():
                raise ValueError("The unit must be in ASCII text.")

    def __repr__(self):
        # representation that does not show empty arguments
        out = f'{self.__class__.__name__}('
        for fi in fields(self):
            if fi.name in self._orso_optionals and getattr(self, fi.name) is None:
                # ignore empty optional arguments
                continue
            out += f'{fi.name}={getattr(self, fi.name)!r}, '
        out = out[:-2] + ')'
        return out

    def _staggered_repr(self):
        """
        Generate a string representation distributed over multiple lines
        to improve readability.

        To use in a subclass, the __repr__ method has to be replaced with this one.
        """
        slen = len(self.__class__.__name__)
        out = f'{self.__class__.__name__}(\n'
        for fi in fields(self):
            if fi.name in self._orso_optionals and getattr(self, fi.name) is None:
                # ignore empty optional arguments
                continue
            nlen = len(fi.name)
            ftxt = repr(getattr(self, fi.name))
            ftxt = ftxt.replace('\n', '\n' + ' ' * (slen + nlen + 2))
            out += ' ' * (slen + 1) + f'{fi.name}={ftxt},\n'
        out += ' ' * (slen + 1) + ')'
        return out


class Value(Header):
    """A value or list of values with an optional unit."""

    magnitude: Union[float, List[float]]
    unit: Optional[str] = field(
        default=None, metadata={"description": "SI unit string"}
    )


class ValueRange(Header):
    """A range or list of ranges with mins, maxs, and an optional unit."""

    min: Union[float, List[float]]
    max: Union[float, List[float]]
    unit: Optional[str] = field(
        default=None, metadata={"description": "SI unit string"}
    )


class ValueVector(Header):
    """A vector or list of vectors with an optional unit.

    For vectors relating to the sample, such as polarisation,
    the follow is defined:

    * x is defined as parallel to the radiation beam, positive going\
        with the beam direction

    * y is defined from the other two based on the right hand rule

    * z is defined as normal to the sample surface, positive direction\
        in scattering direction
    """

    x: Union[float, List[float]]
    y: Union[float, List[float]]
    z: Union[float, List[float]]
    unit: Optional[str] = field(
        default=None, metadata={"description": "SI unit string"}
    )


class Person(Header):
    """Information about a person, including name, affilation(s), and email."""

    name: str
    affiliation: Union[str, List[str]]
    contact: Optional[str] = field(
        default=None, metadata={"description": "Contact (email) address"}
    )


<<<<<<< HEAD
class Creator(Header):
    name: str
    affiliation: Union[str, List[str]]
    timestamp: datetime.datetime
    computer: str
    contact: Optional[str] = field(
        default=None, metadata={"description": "Contact (email) address"}
    )


=======
@dataclass(repr=False)
>>>>>>> 209c7fc1
class Column(Header):
    """Information about a data column"""

    name: str
    unit: Optional[str] = field(
        default=None, metadata={"description": "SI unit string"}
    )
    dimension: Optional[str] = field(
        default=None, metadata={"dimension": "A description of the column"}
    )


class File(Header):
    """A file with a last modified timestamp."""

    file: str
    timestamp: Optional[datetime.datetime] = field(
        default=None,
        metadata={
            "description": "Last modified timestamp. If it's not specified,"
                           " then an attempt will be made to check on the file"
                           " itself"
        },
    )

    def __post_init__(self):
        Header.__post_init__(self)
        if self.timestamp is None:
            fname = pathlib.Path(self.file)
            if fname.exists():
                self.timestamp = datetime.datetime.fromtimestamp(
                    fname.stat().st_mtime
                )


def _read_header_data(file, validate=False) -> Tuple[dict, list, str]:
    """
    Reads the header and data contained within an ORSO file, parsing it into
    json dictionaries and numerical arrays.

    Parameters
    ----------
    file: str or file-like

    validate: bool
        Validates the file against the ORSO json schema.
        Requires that the jsonschema package be installed.

    Returns
    -------
    dct_list, data_sets, version: list, list, str
        `dct_list` is a list of json dicts containing the parsed yaml header.
        This has to be processed further.
        `data_sets` is a Python list containing numpy arrays holding the
        reflectometry data in the file. It's contained in a list because each
        of the datasets may have a different number of columns.
        `version` is the ORSO version string.
    """

    with _possibly_open_file(file, "r") as fi:
        header = []

        # collection of the numerical arrays
        data = []
        _ds_lines = []
        first_dataset = True

        for i, line in enumerate(fi.readlines()):
            if not line.startswith("#"):
                _ds_lines.append(line)
                continue

            if line.startswith("# data_set") and first_dataset:
                header.append(line[1:])
                first_dataset = False
            elif line.startswith("# data_set") and not first_dataset:
                # a new dataset is starting. Complete the previous dataset's
                # numerical array  and start collecting the numbers for this
                # dataset
                _d = np.array(
                    [np.fromstring(v, dtype=float, sep=" ") for v in _ds_lines]
                )
                data.append(_d)
                _ds_lines = []

                # append '---' to signify the start of a new yaml document
                # Subsequent datasets get parsed into a separate dictionary,
                # which can be used to synthesise new datasets from the first.
                header.append("---\n")
                header.append(line[1:])
            else:
                header.append(line[1:])

        # append the last numerical array
        _d = np.array(
            [np.fromstring(v, dtype=float, sep=" ") for v in _ds_lines]
        )
        data.append(_d)

        yml = "".join(header)

        # first line of an ORSO file should have the magic string
        pattern = re.compile(
            r"^(# ORSO reflectivity data file \| ([0-9]+\.?[0-9]*|\.[0-9]+)"
            r" standard \| YAML encoding \| https://www\.reflectometry\.org/)$"
        )

        if not pattern.match(header[0].lstrip(" ")):
            raise ValueError(
                "First line does not appear to match that of an ORSO file"
            )
        version = re.findall(r"([0-9]+\.?[0-9]*|\.[0-9]+)+?", header[0])[0]

        dcts = yaml.safe_load_all(yml)

        # synthesise json dicts for each dataset from the first dataset, and
        # updates to the yaml.
        first_dct = next(dcts)

        dct_list = [_nested_update(deepcopy(first_dct), dct) for dct in dcts]
        dct_list.insert(0, first_dct)

    if validate:
        # requires jsonschema be installed
        _validate_header_data(dct_list)

    return dct_list, data, version


def _validate_header_data(dct_list: List[dict]):
    """
    Checks whether a json dictionary corresponds to a valid ORSO header.

    Obtain these dct_list by loading from _read_header_data first.

    Parameters
    ----------
    dct_list : List[dict]
        dicts corresponding to parsed yaml headers from the ORT file.
    """
    import jsonschema
    req_cols = ["Qz", "R", "sR", "sQz"]
    acceptable_Qz_units = ["1/angstrom", "1/nm"]

    pth = os.path.dirname(__file__)
    schema_pth = os.path.join(pth, "schema", "refl_header.schema.json")
    with open(schema_pth, "r") as f:
        schema = json.load(f)

    for dct in dct_list:
        jsonschema.validate(dct, schema)

        # Validate the column names. Ideally this is done with the jsonschema,
        # but it's difficult to create a schema from the 'default' orsopy
        # dataclasses that does that. It is possible but it requires extra
        # column objects like Qz_column, R_column, etc.
        cols = dct["columns"]

        ncols = min(4, len(cols))
        col_names = [col['name'] for col in cols]
        units = [col.get('unit') for col in cols]

        # If dct was created with Orso.empty() the Orso.columns attribute
        # will be [{"name": None}]. In which case don't both validating column
        # names and units.
        if len(col_names) == 1 and col_names[0] is None:
            continue

        if col_names[:ncols] != req_cols[:ncols]:
            raise ValueError(
                "The first four columns should be named"
                " 'Qz', 'R', ['sR', ['sQz']]"
            )

        if units[0] not in acceptable_Qz_units:
            raise ValueError("The Qz column must have units of '1/angstrom'"
                             " or '1/nm'")

        if len(units) >= 4 and units[0] != units[3]:
            raise ValueError("Columns Qz and sQz must have the same units'")


@contextmanager
def _possibly_open_file(f, mode="wb"):
    """
    Context manager for files.
    Parameters
    ----------
    f : file-like or str
        If `f` is a file, then yield the file. If `f` is a str then open the
        file and yield the newly opened file.
        On leaving this context manager the file is closed, if it was opened
        by this context manager (i.e. `f` was a string).
    mode : str, optional
        mode is an optional string that specifies the mode in which the file
        is opened.
    Yields
    ------
    g : file-like
        On leaving the context manager the file is closed, if it was opened by
        this context manager.
    """
    close_file = False
    if (hasattr(f, "read") and hasattr(f, "write")) or f is None:
        g = f
    else:
        g = open(f, mode)
        close_file = True
    yield g
    if close_file:
        g.close()


def _todict(obj, classkey=None):
    """
    Recursively converts an object to a dict representation
    https://stackoverflow.com/questions/1036409
    Licenced under CC BY-SA 4.0
    """
    if isinstance(obj, dict):
        data = {}
        for (k, v) in obj.items():
            data[k] = _todict(v, classkey)
        return data
    elif hasattr(obj, "_ast"):
        return _todict(obj._ast())
    elif hasattr(obj, "__iter__") and not isinstance(obj, str):
        return [_todict(v, classkey) for v in obj]
    elif hasattr(obj, "__dict__"):
        data = dict(
            [(key, _todict(value, classkey)) for key, value
             in obj.__dict__.items()
             if not callable(value) and not key.startswith('_')]
        )

        if classkey is not None and hasattr(obj, "__class__"):
            data[classkey] = obj.__class__.__name__
        return data
    else:
        return obj


def _nested_update(d, u):
    # nested dictionary update.
    for k, v in u.items():
        if isinstance(d, Mapping):
            if isinstance(v, Mapping):
                r = _nested_update(d.get(k, {}), v)
                d[k] = r
            else:
                d[k] = u[k]
        else:
            d = {k: u[k]}
    return d


def _dict_diff(old, new):
    # recursive find differences between two dictionaries
    out = {}
    for key, value in new.items():
        if key in old:
            if type(value) is dict:
                diff = _dict_diff(old[key], value)
                if diff == {}:
                    continue
                else:
                    out[key] = diff
            elif old[key] == value:
                continue
            else:
                out[key] = value
        else:
            out[key] = value
    return out<|MERGE_RESOLUTION|>--- conflicted
+++ resolved
@@ -400,20 +400,6 @@
     )
 
 
-<<<<<<< HEAD
-class Creator(Header):
-    name: str
-    affiliation: Union[str, List[str]]
-    timestamp: datetime.datetime
-    computer: str
-    contact: Optional[str] = field(
-        default=None, metadata={"description": "Contact (email) address"}
-    )
-
-
-=======
-@dataclass(repr=False)
->>>>>>> 209c7fc1
 class Column(Header):
     """Information about a data column"""
 
