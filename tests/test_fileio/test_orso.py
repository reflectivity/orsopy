"""
Tests for fileio module
"""

# author: Andrew R. McCluskey (arm61)

import unittest
import pathlib
from datetime import datetime

import pytest
import yaml
from orsopy.fileio.orso import Orso, OrsoDataset
from orsopy.fileio.data_source import (DataSource, Experiment, Sample,
                                       Measurement, InstrumentSettings)
from orsopy.fileio.reduction import Reduction, Software
from orsopy.fileio.base import Person, ValueRange, Value, File, Column, Creator
from orsopy.fileio.base import _validate_header_data, _read_header_data
from orsopy import fileio as fileio
import numpy as np


class TestOrso(unittest.TestCase):
    """
    Testing the Orso class.
    """
    def test_creation(self):
        """
        Creation of Orso object.
        """
        c = Creator(
            'A Person', 'Some Uni', datetime.now(), "",
            contact="wally@wallyland.com"
        )
        e = Experiment(
            'Experiment 1', 'ESTIA', datetime(2021, 7, 7, 16, 31, 10),
            'neutrons'
        )
        s = Sample('The sample')
        inst = InstrumentSettings(
            Value(4.0, 'deg'), ValueRange(2., 12., 'angstrom')
        )
        df = [File('README.rst', None)]
        m = Measurement(inst, df, scheme="angle-dispersive")
        p = Person('A Person', 'Some Uni')
        ds = DataSource(p, e, s, m)

        soft = Software('orsopy', '0.0.1', 'macOS-10.15')
        p2 = Person('Andrew McCluskey', 'European Spallation Source')
        redn = Reduction(
            soft, datetime(2021, 7, 14, 10, 10, 10),
            p2, ['footprint', 'background']
        )

        cols = [Column("Qz"), Column("R")]
        value = Orso(c, ds, redn, cols, 0)

        assert value.creator.name == "A Person"
        assert value.creator.contact == "wally@wallyland.com"
        ds = value.data_source
        dsm = ds.measurement
        assert ds.owner.name == 'A Person'
        assert dsm.data_files[0].file == 'README.rst'
        assert dsm.instrument_settings.incident_angle.magnitude == 4.0
        assert dsm.instrument_settings.wavelength.min == 2.0
        assert dsm.instrument_settings.wavelength.max == 12.0
        assert value.reduction.software.name == 'orsopy'
        assert value.reduction.software.version == "0.0.1"
        assert value.reduction.time == datetime(2021, 7, 14, 10, 10, 10)
        assert value.columns[0].name == 'Qz'
        assert value.columns[1].name == 'R'
        print(value.data_set, type(value.data_set))
        assert value.data_set == 0

        h = value.to_yaml()
        h = "\n".join(
            ["# ORSO reflectivity data file | 0.1 standard | YAML encoding"
             " | https://www.reflectometry.org/",
             h]
        )
        g = yaml.safe_load_all(h)
        _validate_header_data([next(g)])

    def test_creation_data_set1(self):
        """
        Creation of Orso object with a non-zero data_set.
        """
        c = Creator(
            'A Person', 'Some Uni', datetime.now(), "",
            contact="wally@wallyland.com"
        )
        e = Experiment(
            'Experiment 1', 'ESTIA', datetime(2021, 7, 7, 16, 31, 10),
            'neutrons'
        )
        s = Sample('The sample')
        inst = InstrumentSettings(
            Value(4.0, 'deg'), ValueRange(2., 12., 'angstrom')
        )
        df = [File('README.rst', None)]
        m = Measurement(inst, df, scheme="angle-dispersive")
        p = Person('A Person', 'Some Uni')
        ds = DataSource(p, e, s, m)

        soft = Software('orsopy', '0.0.1', 'macOS-10.15')
        p2 = Person('Andrew McCluskey', 'European Spallation Source')
        redn = Reduction(
            soft, datetime(2021, 7, 14, 10, 10, 10), p2,
            ['footprint', 'background']
        )

        cols = [Column("Qz"), Column("R")]
        value = Orso(c, ds, redn, cols, 1)

        dsm = value.data_source.measurement
        assert value.data_source.owner.name == 'A Person'
        assert dsm.data_files[0].file == 'README.rst'
        assert value.reduction.software.name == 'orsopy'
        assert value.columns[0].name == 'Qz'
        assert value.data_set == 1

        # check that data_set can also be a string.
        value = Orso(c, ds, redn, cols, 'fokdoks')
        assert value.data_set == 'fokdoks'
        # don't want class construction coercing a str to an int
        value = Orso(c, ds, redn, cols, '1')
        assert value.data_set == '1'

    def test_write_read(self):
        # test write and read of multiple datasets
        info = fileio.Orso.empty()
        info2 = fileio.Orso.empty()
        data = np.zeros((100, 3))
        data[:] = np.arange(100.0)[:, None]

        info.columns = [
            fileio.Column("Qz", "1/angstrom"),
            fileio.Column("R"),
            fileio.Column("sR"),
        ]
        info2.columns = info.columns
        info.data_source.measurement.instrument_settings.polarization = "p"
        info2.data_source.measurement.instrument_settings.polarization = "m"
        info.data_set = "up polarization"
        info2.data_set = "down polarization"
        info2.data_source.sample.comment = "this is a comment"

        ds = fileio.OrsoDataset(info, data)
        ds2 = fileio.OrsoDataset(info2, data)

        info3 = fileio.Orso(
            creator=fileio.Creator(
                name="Artur Glavic",
                affiliation="Paul Scherrer Institut",
                time=datetime.now(),
                computer="localhost",
            ),
            data_source=fileio.DataSource(
                sample=fileio.Sample(
                    name="My Sample",
                    type="solid",
                    description="Something descriptive",
                ),
                experiment=fileio.Experiment(
                    title="Main experiment",
                    instrument="Reflectometer",
                    date=datetime.now(),
                    probe="x-rays",
                ),
                owner=fileio.Person("someone", "important"),
                measurement=fileio.Measurement(
                    instrument_settings=fileio.InstrumentSettings(
                        incident_angle=fileio.Value(13.4, "deg"),
                        wavelength=fileio.Value(5.34, "A"),
                    ),
                    data_files=["abc", "def", "ghi"],
                    references=["more", "files"],
                    scheme="angle-dispersive",
                ),
            ),
            reduction=fileio.Reduction(software="awesome orso"),
            data_set="Filled header",
            columns=info.columns,
        )
        ds3 = fileio.OrsoDataset(info3, data)
        fileio.save_orso([ds, ds2, ds3], "test.ort")

        ls1, ls2, ls3 = fileio.load_orso("test.ort")
        assert ls1 == ds
        assert ls2 == ds2
        assert ls3 == ds3

        # TODO This will fail because the files aren't valid
        # _read_header_data("test.ort", validate=True)

    def test_unique_dataset(self):
        # checks that data_set is unique on saving of OrsoDatasets
        info = Orso.empty()
        info.data_set = 0
        info.columns = [Column("stuff")] * 4

        info2 = Orso.empty()
        info2.data_set = 0
        info2.columns = [Column("stuff")] * 4

        ds = OrsoDataset(info, np.empty((2, 4)))
        ds2 = OrsoDataset(info2, np.empty((2, 4)))

        with pytest.raises(ValueError):
            fileio.save_orso([ds, ds2], 'test_data_set.ort')

    def test_user_data(self):
        # test write and read of userdata
        info = fileio.Orso.empty()
        info.columns = [
            fileio.Column("Qz", "1/angstrom"),
            fileio.Column("R"),
            fileio.Column("sR"),
        ]

        data = np.zeros((100, 3))
        data[:] = np.arange(100.0)[:, None]
        dct = {"ci": "1", "foo": ["bar", 1, 2, 3]}
        info.user_data = dct
        ds = fileio.OrsoDataset(info, data)

        fileio.save_orso([ds], "test2.ort")
        with pytest.warns(RuntimeWarning):
            ls = fileio.load_orso("test2.ort")
        assert ls[0].info.user_data == info.user_data

        info.user_data = 12398098
        fileio.save_orso([ds], "test2.ort")
        with pytest.warns(RuntimeWarning):
            ls = fileio.load_orso("test2.ort")
        assert ls[0].info.user_data == info.user_data


class TestFunctions(unittest.TestCase):
    """
    Tests for functionality in the Orso module.
    """
    def test_make_empty(self):
        """
        Creation of the empty Orso object.
        """
        empty = Orso.empty()
        assert issubclass(empty.__class__, Orso)
        ds = empty.data_source
        assert ds.owner.name is None
        assert ds.experiment.title is None
        assert ds.experiment.instrument is None
        assert ds.experiment.date is None
        assert ds.experiment.probe is None
        assert ds.sample.name is None
        assert ds.measurement.instrument_settings.incident_angle.magnitude is None
        assert ds.measurement.instrument_settings.wavelength.magnitude is None
        assert ds.measurement.data_files is None
        assert empty.reduction.software.name is None
        assert empty.reduction.software.version is None
        assert empty.reduction.software.platform is None
        assert empty.reduction.time is None
        assert empty.reduction.creator is None
        assert ds.owner.affiliation is None
        assert ds.sample.name is None
        assert empty.reduction.corrections is None
        assert empty.reduction.creator is None
        assert empty.columns == [Column.empty()]
        assert empty.data_set is None

    def test_empty_to_yaml(self):
        """
        Checking yaml string form empty Orso object.

        TODO: Fix once correct format is known.
        """
        empty = Orso.empty()
        req = (
            'creator:\n  name: null\n  affiliation: null\n  time: null\n'
            '  computer: null\ndata_source:\n  owner:\n    name: null\n'
            '    affiliation: null\n  experiment:\n    title: null\n'
            '    instrument: null\n    date: null\n    probe: null\n'
            '  sample:\n    name: null\n  measurement:\n'
            '    instrument_settings:\n      incident_angle:\n        magnitude: null\n'
            '      wavelength:\n        magnitude: null\n      polarization: unpolarized\n'
            '    data_files: null\nreduction:\n  software:\n    name: null\n'
<<<<<<< HEAD
            'columns:\n- name: null\ndata_set: null\n'
        )
=======
            'columns:\n- name: null\n'
        )
        assert empty.to_yaml() == req
>>>>>>> 144ddece
<|MERGE_RESOLUTION|>--- conflicted
+++ resolved
@@ -284,11 +284,6 @@
             '    instrument_settings:\n      incident_angle:\n        magnitude: null\n'
             '      wavelength:\n        magnitude: null\n      polarization: unpolarized\n'
             '    data_files: null\nreduction:\n  software:\n    name: null\n'
-<<<<<<< HEAD
-            'columns:\n- name: null\ndata_set: null\n'
-        )
-=======
             'columns:\n- name: null\n'
         )
-        assert empty.to_yaml() == req
->>>>>>> 144ddece
+        assert empty.to_yaml() == req